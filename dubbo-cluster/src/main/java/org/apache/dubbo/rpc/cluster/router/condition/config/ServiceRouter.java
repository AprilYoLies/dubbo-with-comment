/*
 * Licensed to the Apache Software Foundation (ASF) under one or more
 * contributor license agreements.  See the NOTICE file distributed with
 * this work for additional information regarding copyright ownership.
 * The ASF licenses this file to You under the Apache License, Version 2.0
 * (the "License"); you may not use this file except in compliance with
 * the License.  You may obtain a copy of the License at
 *
 *     http://www.apache.org/licenses/LICENSE-2.0
 *
 * Unless required by applicable law or agreed to in writing, software
 * distributed under the License is distributed on an "AS IS" BASIS,
 * WITHOUT WARRANTIES OR CONDITIONS OF ANY KIND, either express or implied.
 * See the License for the specific language governing permissions and
 * limitations under the License.
 */
package org.apache.dubbo.rpc.cluster.router.condition.config;

import org.apache.dubbo.common.URL;
import org.apache.dubbo.configcenter.DynamicConfiguration;

/**
<<<<<<< HEAD
 * Service level router, "server-unique-name.router-condition"
=======
 * Service level router, "server-unique-name.condition-router"
>>>>>>> c679d0b9
 */
public class ServiceRouter extends ListenableRouter {
    public static final String NAME = "SERVICE_ROUTER";

    public ServiceRouter(DynamicConfiguration configuration, URL url) {
        super(configuration, url, url.getEncodedServiceKey());
    }
}<|MERGE_RESOLUTION|>--- conflicted
+++ resolved
@@ -20,11 +20,7 @@
 import org.apache.dubbo.configcenter.DynamicConfiguration;
 
 /**
-<<<<<<< HEAD
- * Service level router, "server-unique-name.router-condition"
-=======
  * Service level router, "server-unique-name.condition-router"
->>>>>>> c679d0b9
  */
 public class ServiceRouter extends ListenableRouter {
     public static final String NAME = "SERVICE_ROUTER";
